# Audio-Text Retrieval System

<<<<<<< HEAD
A deep learning system that retrieves audio files based on natural language queries. Simply describe the sound you're looking for in text, and the system will find and rank the most relevant audio clips from a dataset.
=======
Ishan Yadav (iy2159)  
Riyam Patel (rp4334)  
Nived Damodaran (nd2746)

# Language-Based Audio Retrieval

This repository contains the implementation of our work on Language-Based Audio Retrieval (LBAR) systems, which retrieve audio signals based on their textual descriptions (audio captions).
>>>>>>> 0e7ad434

## Overview

This project implements a bi-modal retrieval system that bridges the gap between audio and text. Given a text query like "dog barking in the distance" or "rain falling on a metal roof," the system encodes both the text and audio files into a shared embedding space, then retrieves and ranks audio files based on their semantic similarity to the query.

The system supports multiple state-of-the-art audio encoder architectures and loss functions, making it a flexible framework for audio-text retrieval research and applications.

## Features

- **Multiple Audio Encoders**: Implementation of various architectures including:
  - CRNN (Convolutional Recurrent Neural Network)
  - TCN (Temporal Convolutional Network)
  - Spec2Vec Encoder
  - Custom CNN + BEATs

- **Multiscale Mel Spectrograms**: Enhanced audio representation that captures both long and short audio events effectively.

- **Multiple Loss Functions**:
  - InfoNCE Loss
  - Cosine Loss
  - VicReg Loss

## Model Architecture

Our system follows a bi-encoder architecture with:
- Separate encoders for audio and text inputs
- Audio branch using various encoder architectures
- Text branch using Sentence-BERT or RoBERTa encoders
- Match mechanism computing similarity between audio and text embeddings

### Audio Encoders

#### CRNN Encoder
- CNN captures local time-frequency patterns
- GRU captures sequential information
- Bidirectionality allows future and past context modeling

#### TCN Encoder
- Captures long-term temporal dependencies without recurrence
- Parallelizable and faster to train than RNNs
- Robust to vanishing gradients and more stable on longer sequences

#### Spec2Vec Encoder
- Simple and fast to train
- Learns holistic representations of entire spectrograms
- Works well when input dimensions are consistent and fixed

#### Custom CNN + BEATs Encoder
- 3D CNN captures both spectral and short-term temporal correlations
- BEATs was pretrained in a setup aligned with language for better audio-text matching

## Dataset

We use the Clotho v2 dataset for training and evaluation, which includes:
- 6,974 audio samples (15-30 seconds each) from Freesound
- 34,870 captions (8-20 words each)
- Development-training set: 3,839 audio clips with 19,195 captions
- Development-validation set: 1,045 clips with 5,225 captions
- Development-testing set: 1,045 clips with 5,225 captions

## Evaluation Metrics

Our system is evaluated using standard retrieval metrics:
- **R@1**: Recall score for the top-1 retrieved result
- **R@5**: Recall among the top-5 retrieved results
- **R@10**: Recall among the top-10 retrieved results
- **mAP@10**: Mean Average Precision across the top-10 results

## Usage

Run the `main.ipynb` file to train and evaluate models.  
You can plug in any model from the `models/` directory by updating the configuration accordingly.

---

## Results

| Model          | Spectrogram     | Loss     | R1    | R5    | R10   | mAP10 |
|----------------|------------------|----------|-------|-------|-------|--------|
| Baseline       | Normal Mel       | Standard | 0.130 | 0.343 | 0.480 | 0.222  |
| CRNN           | Normal Mel       | InfoNCE  | 0.085 | 0.285 | 0.350 | 0.108  |
|                | Normal Mel       | VICReg   | 0.079 | 0.218 | 0.340 | 0.102  |
|                | Normal Mel       | Cosine   | 0.072 | 0.210 | 0.325 | 0.102  |
|                | Multiscale Mel   | InfoNCE  | 0.045 | 0.135 | 0.235 | 0.059  |
|                | Multiscale Mel   | VICReg   | 0.039 | 0.125 | 0.215 | 0.053  |
|                | Multiscale Mel   | Cosine   | 0.032 | 0.115 | 0.195 | 0.046  |
| TCN            | Normal Mel       | InfoNCE  | 0.080 | 0.225 | 0.345 | 0.109  |
|                | Normal Mel       | VICReg   | 0.073 | 0.215 | 0.325 | 0.097  |
|                | Normal Mel       | Cosine   | 0.069 | 0.200 | 0.312 | 0.094  |
|                | Multiscale Mel   | InfoNCE  | 0.042 | 0.128 | 0.220 | 0.058  |
|                | Multiscale Mel   | VICReg   | 0.036 | 0.120 | 0.200 | 0.055  |
|                | Multiscale Mel   | Cosine   | 0.030 | 0.105 | 0.185 | 0.042  |
| Spec2Vec       | Normal Mel       | InfoNCE  | 0.075 | 0.215 | 0.330 | 0.103  |
|                | Normal Mel       | VICReg   | 0.068 | 0.205 | 0.310 | 0.100  |
|                | Normal Mel       | Cosine   | 0.063 | 0.195 | 0.300 | 0.085  |
|                | Multiscale Mel   | InfoNCE  | 0.038 | 0.122 | 0.210 | 0.055  |
|                | Multiscale Mel   | VICReg   | 0.032 | 0.112 | 0.195 | 0.049  |
|                | Multiscale Mel   | Cosine   | 0.028 | 0.098 | 0.175 | 0.043  |
| CNN + BEATS    | Normal Mel       | InfoNCE  | 0.082 | 0.225 | 0.345 | 0.093  |
|                | Normal Mel       | VICReg   | 0.075 | 0.215 | 0.335 | 0.090  |
|                | Normal Mel       | Cosine   | 0.070 | 0.205 | 0.325 | 0.083  |
|                | Multiscale Mel   | InfoNCE  | 0.040 | 0.125 | 0.225 | 0.048  |
|                | Multiscale Mel   | VICReg   | 0.035 | 0.115 | 0.215 | 0.045  |
|                | Multiscale Mel   | Cosine   | 0.031 | 0.105 | 0.200 | 0.039  |
| Normal BEATS   | Normal Mel       | InfoNCE  | 0.120 | 0.328 | 0.470 | 0.202  |
|                | Normal Mel       | VICReg   | 0.110 | 0.312 | 0.450 | 0.186  |
|                | Normal Mel       | Cosine   | 0.107 | 0.297 | 0.426 | 0.174  |<|MERGE_RESOLUTION|>--- conflicted
+++ resolved
@@ -1,22 +1,14 @@
 # Audio-Text Retrieval System
 
-<<<<<<< HEAD
 A deep learning system that retrieves audio files based on natural language queries. Simply describe the sound you're looking for in text, and the system will find and rank the most relevant audio clips from a dataset.
-=======
-Ishan Yadav (iy2159)  
-Riyam Patel (rp4334)  
-Nived Damodaran (nd2746)
-
-# Language-Based Audio Retrieval
-
-This repository contains the implementation of our work on Language-Based Audio Retrieval (LBAR) systems, which retrieve audio signals based on their textual descriptions (audio captions).
->>>>>>> 0e7ad434
 
 ## Overview
 
 This project implements a bi-modal retrieval system that bridges the gap between audio and text. Given a text query like "dog barking in the distance" or "rain falling on a metal roof," the system encodes both the text and audio files into a shared embedding space, then retrieves and ranks audio files based on their semantic similarity to the query.
 
 The system supports multiple state-of-the-art audio encoder architectures and loss functions, making it a flexible framework for audio-text retrieval research and applications.
+
+
 
 ## Features
 
